/*
 * Licensed to the Apache Software Foundation (ASF) under one or more
 * contributor license agreements.  See the NOTICE file distributed with
 * this work for additional information regarding copyright ownership.
 * The ASF licenses this file to You under the Apache License, Version 2.0
 * (the "License"); you may not use this file except in compliance with
 * the License.  You may obtain a copy of the License at
 *
 *    http://www.apache.org/licenses/LICENSE-2.0
 *
 * Unless required by applicable law or agreed to in writing, software
 * distributed under the License is distributed on an "AS IS" BASIS,
 * WITHOUT WARRANTIES OR CONDITIONS OF ANY KIND, either express or implied.
 * See the License for the specific language governing permissions and
 * limitations under the License.
 */

package org.apache.spark

import java.io.{IOException, ObjectInputStream, ObjectOutputStream}

import scala.collection.mutable
import scala.collection.mutable.ArrayBuffer
import scala.reflect.ClassTag
import scala.util.hashing.byteswap32

import org.apache.spark.rdd.{PartitionPruningRDD, RDD}
import org.apache.spark.serializer.JavaSerializer
import org.apache.spark.util.{CollectionsUtils, Utils}
import org.apache.spark.util.random.SamplingUtils

/**
 * An object that defines how the elements in a key-value pair RDD are partitioned by key.
 * Maps each key to a partition ID, from 0 to `numPartitions - 1`.
 */
abstract class Partitioner extends Serializable {
  def numPartitions: Int
  def getPartition(key: Any): Int
}

object Partitioner {
  /**
   * Choose a partitioner to use for a cogroup-like operation between a number of RDDs.
   *
<<<<<<< HEAD
   * If any of the RDDs already has a partitioner, choose that one.
=======
   * If spark.default.parallelism is set, we'll use the value of SparkContext defaultParallelism
   * as the default partitions number, otherwise we'll use the max number of upstream partitions.
>>>>>>> d20bbc2d
   *
   * When available, we choose the partitioner from rdds with maximum number of partitions. If this
   * partitioner is eligible (number of partitions within an order of maximum number of partitions
   * in rdds), or has partition number higher than default partitions number - we use this
   * partitioner.
   *
   * Otherwise, we'll use a new HashPartitioner with the default partitions number.
   *
   * Unless spark.default.parallelism is set, the number of partitions will be the same as the
   * number of partitions in the largest upstream RDD, as this should be least likely to cause
   * out-of-memory errors.
   *
   * We use two method parameters (rdd, others) to enforce callers passing at least 1 RDD.
   */
  def defaultPartitioner(rdd: RDD[_], others: RDD[_]*): Partitioner = {
    val rdds = (Seq(rdd) ++ others)
    val hasPartitioner = rdds.filter(_.partitioner.exists(_.numPartitions > 0))
<<<<<<< HEAD
    if (hasPartitioner.nonEmpty) {
      // 如果rdd中已经存在partitioner，则选择分区个数最大（尽量避免oom发生）的那一个rdd的partitioner
      hasPartitioner.maxBy(_.partitions.length).partitioner.get
    } else {
      // 如果没有，则定义默认的HashPartitioner，
      // 其中，HashPartitioner的partition个数，如果配置设置了，则用配置值；
      // 否则，用所有rdd中，分区个数最大的值
      if (rdd.context.conf.contains("spark.default.parallelism")) {
        new HashPartitioner(rdd.context.defaultParallelism)
      } else {
        new HashPartitioner(rdds.map(_.partitions.length).max)
      }
    }
  }
=======

    val hasMaxPartitioner: Option[RDD[_]] = if (hasPartitioner.nonEmpty) {
      Some(hasPartitioner.maxBy(_.partitions.length))
    } else {
      None
    }

    val defaultNumPartitions = if (rdd.context.conf.contains("spark.default.parallelism")) {
      rdd.context.defaultParallelism
    } else {
      rdds.map(_.partitions.length).max
    }

    // If the existing max partitioner is an eligible one, or its partitions number is larger
    // than the default number of partitions, use the existing partitioner.
    if (hasMaxPartitioner.nonEmpty && (isEligiblePartitioner(hasMaxPartitioner.get, rdds) ||
        defaultNumPartitions < hasMaxPartitioner.get.getNumPartitions)) {
      hasMaxPartitioner.get.partitioner.get
    } else {
      new HashPartitioner(defaultNumPartitions)
    }
  }

  /**
   * Returns true if the number of partitions of the RDD is either greater than or is less than and
   * within a single order of magnitude of the max number of upstream partitions, otherwise returns
   * false.
   */
  private def isEligiblePartitioner(
     hasMaxPartitioner: RDD[_],
     rdds: Seq[RDD[_]]): Boolean = {
    val maxPartitions = rdds.map(_.partitions.length).max
    log10(maxPartitions) - log10(hasMaxPartitioner.getNumPartitions) < 1
  }
>>>>>>> d20bbc2d
}

/**
 * A [[org.apache.spark.Partitioner]] that implements hash-based partitioning using
 * Java's `Object.hashCode`.
 *
 * Java arrays have hashCodes that are based on the arrays' identities rather than their contents,
 * so attempting to partition an RDD[Array[_]] or RDD[(Array[_], _)] using a HashPartitioner will
 * produce an unexpected or incorrect result.
 */
class HashPartitioner(partitions: Int) extends Partitioner {
  require(partitions >= 0, s"Number of partitions ($partitions) cannot be negative.")

  def numPartitions: Int = partitions

  def getPartition(key: Any): Int = key match {
    case null => 0
    case _ => Utils.nonNegativeMod(key.hashCode, numPartitions)
  }

  override def equals(other: Any): Boolean = other match {
    case h: HashPartitioner =>
      h.numPartitions == numPartitions
    case _ =>
      false
  }

  override def hashCode: Int = numPartitions
}

/**
 * A [[org.apache.spark.Partitioner]] that partitions sortable records by range into roughly
 * equal ranges. The ranges are determined by sampling the content of the RDD passed in.
 *
 * @note The actual number of partitions created by the RangePartitioner might not be the same
 * as the `partitions` parameter, in the case where the number of sampled records is less than
 * the value of `partitions`.
 */
class RangePartitioner[K : Ordering : ClassTag, V](
    partitions: Int,
    rdd: RDD[_ <: Product2[K, V]],
    private var ascending: Boolean = true,
    val samplePointsPerPartitionHint: Int = 20)
  extends Partitioner {

  // A constructor declared in order to maintain backward compatibility for Java, when we add the
  // 4th constructor parameter samplePointsPerPartitionHint. See SPARK-22160.
  // This is added to make sure from a bytecode point of view, there is still a 3-arg ctor.
  def this(partitions: Int, rdd: RDD[_ <: Product2[K, V]], ascending: Boolean) = {
    this(partitions, rdd, ascending, samplePointsPerPartitionHint = 20)
  }

  // We allow partitions = 0, which happens when sorting an empty RDD under the default settings.
  require(partitions >= 0, s"Number of partitions cannot be negative but found $partitions.")
  require(samplePointsPerPartitionHint > 0,
    s"Sample points per partition must be greater than 0 but found $samplePointsPerPartitionHint")

  private var ordering = implicitly[Ordering[K]]

  // An array of upper bounds for the first (partitions - 1) partitions
  private var rangeBounds: Array[K] = {
    if (partitions <= 1) {
      Array.empty
    } else {
      // This is the sample size we need to have roughly balanced output partitions, capped at 1M.
      // Cast to double to avoid overflowing ints or longs
      val sampleSize = math.min(samplePointsPerPartitionHint.toDouble * partitions, 1e6)
      // Assume the input partitions are roughly balanced and over-sample a little bit.
      val sampleSizePerPartition = math.ceil(3.0 * sampleSize / rdd.partitions.length).toInt
      val (numItems, sketched) = RangePartitioner.sketch(rdd.map(_._1), sampleSizePerPartition)
      if (numItems == 0L) {
        Array.empty
      } else {
        // If a partition contains much more than the average number of items, we re-sample from it
        // to ensure that enough items are collected from that partition.
        val fraction = math.min(sampleSize / math.max(numItems, 1L), 1.0)
        val candidates = ArrayBuffer.empty[(K, Float)]
        val imbalancedPartitions = mutable.Set.empty[Int]
        sketched.foreach { case (idx, n, sample) =>
          if (fraction * n > sampleSizePerPartition) {
            imbalancedPartitions += idx
          } else {
            // The weight is 1 over the sampling probability.
            val weight = (n.toDouble / sample.length).toFloat
            for (key <- sample) {
              candidates += ((key, weight))
            }
          }
        }
        if (imbalancedPartitions.nonEmpty) {
          // Re-sample imbalanced partitions with the desired sampling probability.
          val imbalanced = new PartitionPruningRDD(rdd.map(_._1), imbalancedPartitions.contains)
          val seed = byteswap32(-rdd.id - 1)
          val reSampled = imbalanced.sample(withReplacement = false, fraction, seed).collect()
          val weight = (1.0 / fraction).toFloat
          candidates ++= reSampled.map(x => (x, weight))
        }
        RangePartitioner.determineBounds(candidates, math.min(partitions, candidates.size))
      }
    }
  }

  def numPartitions: Int = rangeBounds.length + 1

  private var binarySearch: ((Array[K], K) => Int) = CollectionsUtils.makeBinarySearch[K]

  def getPartition(key: Any): Int = {
    val k = key.asInstanceOf[K]
    var partition = 0
    if (rangeBounds.length <= 128) {
      // If we have less than 128 partitions naive search
      while (partition < rangeBounds.length && ordering.gt(k, rangeBounds(partition))) {
        partition += 1
      }
    } else {
      // Determine which binary search method to use only once.
      partition = binarySearch(rangeBounds, k)
      // binarySearch either returns the match location or -[insertion point]-1
      if (partition < 0) {
        partition = -partition-1
      }
      if (partition > rangeBounds.length) {
        partition = rangeBounds.length
      }
    }
    if (ascending) {
      partition
    } else {
      rangeBounds.length - partition
    }
  }

  override def equals(other: Any): Boolean = other match {
    case r: RangePartitioner[_, _] =>
      r.rangeBounds.sameElements(rangeBounds) && r.ascending == ascending
    case _ =>
      false
  }

  override def hashCode(): Int = {
    val prime = 31
    var result = 1
    var i = 0
    while (i < rangeBounds.length) {
      result = prime * result + rangeBounds(i).hashCode
      i += 1
    }
    result = prime * result + ascending.hashCode
    result
  }

  @throws(classOf[IOException])
  private def writeObject(out: ObjectOutputStream): Unit = Utils.tryOrIOException {
    val sfactory = SparkEnv.get.serializer
    sfactory match {
      case js: JavaSerializer => out.defaultWriteObject()
      case _ =>
        out.writeBoolean(ascending)
        out.writeObject(ordering)
        out.writeObject(binarySearch)

        val ser = sfactory.newInstance()
        Utils.serializeViaNestedStream(out, ser) { stream =>
          stream.writeObject(scala.reflect.classTag[Array[K]])
          stream.writeObject(rangeBounds)
        }
    }
  }

  @throws(classOf[IOException])
  private def readObject(in: ObjectInputStream): Unit = Utils.tryOrIOException {
    val sfactory = SparkEnv.get.serializer
    sfactory match {
      case js: JavaSerializer => in.defaultReadObject()
      case _ =>
        ascending = in.readBoolean()
        ordering = in.readObject().asInstanceOf[Ordering[K]]
        binarySearch = in.readObject().asInstanceOf[(Array[K], K) => Int]

        val ser = sfactory.newInstance()
        Utils.deserializeViaNestedStream(in, ser) { ds =>
          implicit val classTag = ds.readObject[ClassTag[Array[K]]]()
          rangeBounds = ds.readObject[Array[K]]()
        }
    }
  }
}

private[spark] object RangePartitioner {

  /**
   * Sketches the input RDD via reservoir sampling on each partition.
   *
   * @param rdd the input RDD to sketch
   * @param sampleSizePerPartition max sample size per partition
   * @return (total number of items, an array of (partitionId, number of items, sample))
   */
  def sketch[K : ClassTag](
      rdd: RDD[K],
      sampleSizePerPartition: Int): (Long, Array[(Int, Long, Array[K])]) = {
    val shift = rdd.id
    // val classTagK = classTag[K] // to avoid serializing the entire partitioner object
    val sketched = rdd.mapPartitionsWithIndex { (idx, iter) =>
      val seed = byteswap32(idx ^ (shift << 16))
      val (sample, n) = SamplingUtils.reservoirSampleAndCount(
        iter, sampleSizePerPartition, seed)
      Iterator((idx, n, sample))
    }.collect()
    val numItems = sketched.map(_._2).sum
    (numItems, sketched)
  }

  /**
   * Determines the bounds for range partitioning from candidates with weights indicating how many
   * items each represents. Usually this is 1 over the probability used to sample this candidate.
   *
   * @param candidates unordered candidates with weights
   * @param partitions number of partitions
   * @return selected bounds
   */
  def determineBounds[K : Ordering : ClassTag](
      candidates: ArrayBuffer[(K, Float)],
      partitions: Int): Array[K] = {
    val ordering = implicitly[Ordering[K]]
    val ordered = candidates.sortBy(_._1)
    val numCandidates = ordered.size
    val sumWeights = ordered.map(_._2.toDouble).sum
    val step = sumWeights / partitions
    var cumWeight = 0.0
    var target = step
    val bounds = ArrayBuffer.empty[K]
    var i = 0
    var j = 0
    var previousBound = Option.empty[K]
    while ((i < numCandidates) && (j < partitions - 1)) {
      val (key, weight) = ordered(i)
      cumWeight += weight
      if (cumWeight >= target) {
        // Skip duplicate values.
        if (previousBound.isEmpty || ordering.gt(key, previousBound.get)) {
          bounds += key
          target += step
          j += 1
          previousBound = Some(key)
        }
      }
      i += 1
    }
    bounds.toArray
  }
}<|MERGE_RESOLUTION|>--- conflicted
+++ resolved
@@ -21,6 +21,7 @@
 
 import scala.collection.mutable
 import scala.collection.mutable.ArrayBuffer
+import scala.math.log10
 import scala.reflect.ClassTag
 import scala.util.hashing.byteswap32
 
@@ -42,12 +43,8 @@
   /**
    * Choose a partitioner to use for a cogroup-like operation between a number of RDDs.
    *
-<<<<<<< HEAD
-   * If any of the RDDs already has a partitioner, choose that one.
-=======
    * If spark.default.parallelism is set, we'll use the value of SparkContext defaultParallelism
    * as the default partitions number, otherwise we'll use the max number of upstream partitions.
->>>>>>> d20bbc2d
    *
    * When available, we choose the partitioner from rdds with maximum number of partitions. If this
    * partitioner is eligible (number of partitions within an order of maximum number of partitions
@@ -65,22 +62,6 @@
   def defaultPartitioner(rdd: RDD[_], others: RDD[_]*): Partitioner = {
     val rdds = (Seq(rdd) ++ others)
     val hasPartitioner = rdds.filter(_.partitioner.exists(_.numPartitions > 0))
-<<<<<<< HEAD
-    if (hasPartitioner.nonEmpty) {
-      // 如果rdd中已经存在partitioner，则选择分区个数最大（尽量避免oom发生）的那一个rdd的partitioner
-      hasPartitioner.maxBy(_.partitions.length).partitioner.get
-    } else {
-      // 如果没有，则定义默认的HashPartitioner，
-      // 其中，HashPartitioner的partition个数，如果配置设置了，则用配置值；
-      // 否则，用所有rdd中，分区个数最大的值
-      if (rdd.context.conf.contains("spark.default.parallelism")) {
-        new HashPartitioner(rdd.context.defaultParallelism)
-      } else {
-        new HashPartitioner(rdds.map(_.partitions.length).max)
-      }
-    }
-  }
-=======
 
     val hasMaxPartitioner: Option[RDD[_]] = if (hasPartitioner.nonEmpty) {
       Some(hasPartitioner.maxBy(_.partitions.length))
@@ -115,7 +96,6 @@
     val maxPartitions = rdds.map(_.partitions.length).max
     log10(maxPartitions) - log10(hasMaxPartitioner.getNumPartitions) < 1
   }
->>>>>>> d20bbc2d
 }
 
 /**
