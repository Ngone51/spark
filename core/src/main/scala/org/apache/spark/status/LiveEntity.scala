/*
 * Licensed to the Apache Software Foundation (ASF) under one or more
 * contributor license agreements.  See the NOTICE file distributed with
 * this work for additional information regarding copyright ownership.
 * The ASF licenses this file to You under the Apache License, Version 2.0
 * (the "License"); you may not use this file except in compliance with
 * the License.  You may obtain a copy of the License at
 *
 *    http://www.apache.org/licenses/LICENSE-2.0
 *
 * Unless required by applicable law or agreed to in writing, software
 * distributed under the License is distributed on an "AS IS" BASIS,
 * WITHOUT WARRANTIES OR CONDITIONS OF ANY KIND, either express or implied.
 * See the License for the specific language governing permissions and
 * limitations under the License.
 */

package org.apache.spark.status

import java.util.Date
import java.util.concurrent.atomic.AtomicInteger

import scala.collection.mutable.HashMap

import com.google.common.collect.Interners

import org.apache.spark.JobExecutionStatus
import org.apache.spark.executor.TaskMetrics
import org.apache.spark.scheduler.{AccumulableInfo, StageInfo, TaskInfo}
import org.apache.spark.status.api.v1
import org.apache.spark.storage.RDDInfo
import org.apache.spark.ui.SparkUI
import org.apache.spark.util.AccumulatorContext
import org.apache.spark.util.collection.OpenHashSet
import org.apache.spark.util.kvstore.KVStore

/**
 * A mutable representation of a live entity in Spark (jobs, stages, tasks, et al). Every live
 * entity uses one of these instances to keep track of their evolving state, and periodically
 * flush an immutable view of the entity to the app state store.
 */
private[spark] abstract class LiveEntity {

  var lastWriteTime = -1L

  def write(store: ElementTrackingStore, now: Long, checkTriggers: Boolean = false): Unit = {
    // Always check triggers on the first write, since adding an element to the store may
    // cause the maximum count for the element type to be exceeded.
    store.write(doUpdate(), checkTriggers || lastWriteTime == -1L)
    lastWriteTime = now
  }

  /**
   * Returns an updated view of entity data, to be stored in the status store, reflecting the
   * latest information collected by the listener.
   */
  protected def doUpdate(): Any

}

private class LiveJob(
    val jobId: Int,
    name: String,
    submissionTime: Option[Date],
    val stageIds: Seq[Int],
    jobGroup: Option[String],
    numTasks: Int) extends LiveEntity {

  var activeTasks = 0
  var completedTasks = 0
  var failedTasks = 0

  // Holds both the stage ID and the task index, packed into a single long value.
  val completedIndices = new OpenHashSet[Long]()

  var killedTasks = 0
  var killedSummary: Map[String, Int] = Map()

  var skippedTasks = 0
  var skippedStages = Set[Int]()

  var status = JobExecutionStatus.RUNNING
  var completionTime: Option[Date] = None

  var completedStages: Set[Int] = Set()
  var activeStages = 0
  var failedStages = 0

  override protected def doUpdate(): Any = {
    val info = new v1.JobData(
      jobId,
      name,
      None, // description is always None? 哈哈哈哈哈哈
      submissionTime,
      completionTime,
      stageIds,
      jobGroup,
      status,
      numTasks,
      activeTasks,
      completedTasks,
      skippedTasks,
      failedTasks,
      killedTasks,
      completedIndices.size,
      activeStages,
      completedStages.size,
      skippedStages.size,
      failedStages,
      killedSummary)
    new JobDataWrapper(info, skippedStages)
  }

}

private class LiveTask(
    var info: TaskInfo,
    stageId: Int,
    stageAttemptId: Int,
    lastUpdateTime: Option[Long]) extends LiveEntity {

  import LiveEntityHelpers._

  // The task metrics use a special value when no metrics have been reported. The special value is
  // checked when calculating indexed values when writing to the store (see [[TaskDataWrapper]]).
  private var metrics: v1.TaskMetrics = createMetrics(default = -1L)

  var errorMessage: Option[String] = None

  /**
   * Update the metrics for the task and return the difference between the previous and new
   * values.
   */
  def updateMetrics(metrics: TaskMetrics): v1.TaskMetrics = {
    if (metrics != null) {
<<<<<<< HEAD
      val old = recordedMetrics
      recordedMetrics = new v1.TaskMetrics(
        metrics.executorDeserializeTime, // executor反序列化耗时
        metrics.executorDeserializeCpuTime, // executor反序列化Cpu耗时？
        metrics.executorRunTime,
        metrics.executorCpuTime,
        metrics.resultSize,
        metrics.jvmGCTime, // jvm GC耗时（这个是怎么记录下来的？）
        metrics.resultSerializationTime, //结果序列化耗时
        metrics.memoryBytesSpilled, // 溢出的内存字节数？
        metrics.diskBytesSpilled, // 硬盘溢出的字节数？
        metrics.peakExecutionMemory, // 运行时内存占用峰值？
        new v1.InputMetrics(
          metrics.inputMetrics.bytesRead, // bytesRead ???
          metrics.inputMetrics.recordsRead), // recordsRead ???
        new v1.OutputMetrics(
          metrics.outputMetrics.bytesWritten,
          metrics.outputMetrics.recordsWritten),
        new v1.ShuffleReadMetrics( /************* Shuffle Read ***************/
          metrics.shuffleReadMetrics.remoteBlocksFetched, // 远程块获取数量？？？
          metrics.shuffleReadMetrics.localBlocksFetched, // 本地块获取数量？？？
          metrics.shuffleReadMetrics.fetchWaitTime, // 获取等待时间
          metrics.shuffleReadMetrics.remoteBytesRead, // 远程读取字节数
          metrics.shuffleReadMetrics.remoteBytesReadToDisk, // 远程读取（read to？）硬盘字节数？？
          metrics.shuffleReadMetrics.localBytesRead,
          metrics.shuffleReadMetrics.recordsRead),
        new v1.ShuffleWriteMetrics( /*** 为什么Shuffle Write就没有remote相关的操作？？？***/
          metrics.shuffleWriteMetrics.bytesWritten,
          metrics.shuffleWriteMetrics.writeTime,
          metrics.shuffleWriteMetrics.recordsWritten))
      // 计算delta
      if (old != null) calculateMetricsDelta(recordedMetrics, old) else recordedMetrics
=======
      val old = this.metrics
      val newMetrics = createMetrics(
        metrics.executorDeserializeTime,
        metrics.executorDeserializeCpuTime,
        metrics.executorRunTime,
        metrics.executorCpuTime,
        metrics.resultSize,
        metrics.jvmGCTime,
        metrics.resultSerializationTime,
        metrics.memoryBytesSpilled,
        metrics.diskBytesSpilled,
        metrics.peakExecutionMemory,
        metrics.inputMetrics.bytesRead,
        metrics.inputMetrics.recordsRead,
        metrics.outputMetrics.bytesWritten,
        metrics.outputMetrics.recordsWritten,
        metrics.shuffleReadMetrics.remoteBlocksFetched,
        metrics.shuffleReadMetrics.localBlocksFetched,
        metrics.shuffleReadMetrics.fetchWaitTime,
        metrics.shuffleReadMetrics.remoteBytesRead,
        metrics.shuffleReadMetrics.remoteBytesReadToDisk,
        metrics.shuffleReadMetrics.localBytesRead,
        metrics.shuffleReadMetrics.recordsRead,
        metrics.shuffleWriteMetrics.bytesWritten,
        metrics.shuffleWriteMetrics.writeTime,
        metrics.shuffleWriteMetrics.recordsWritten)

      this.metrics = newMetrics

      // Only calculate the delta if the old metrics contain valid information, otherwise
      // the new metrics are the delta.
      if (old.executorDeserializeTime >= 0L) {
        subtractMetrics(newMetrics, old)
      } else {
        newMetrics
      }
>>>>>>> 8ab2d7ea
    } else {
      null
    }
  }

  override protected def doUpdate(): Any = {
    val duration = if (info.finished) {
      info.duration
    } else {
      info.timeRunning(lastUpdateTime.getOrElse(System.currentTimeMillis()))
    }

    new TaskDataWrapper(
      info.taskId,
      info.index,
      info.attemptNumber,
      info.launchTime,
      if (info.gettingResult) info.gettingResultTime else -1L,
      duration,
      weakIntern(info.executorId),
      weakIntern(info.host),
      weakIntern(info.status),
      weakIntern(info.taskLocality.toString()),
      info.speculative,
      newAccumulatorInfos(info.accumulables),
      errorMessage,

      metrics.executorDeserializeTime,
      metrics.executorDeserializeCpuTime,
      metrics.executorRunTime,
      metrics.executorCpuTime,
      metrics.resultSize,
      metrics.jvmGcTime,
      metrics.resultSerializationTime,
      metrics.memoryBytesSpilled,
      metrics.diskBytesSpilled,
      metrics.peakExecutionMemory,
      metrics.inputMetrics.bytesRead,
      metrics.inputMetrics.recordsRead,
      metrics.outputMetrics.bytesWritten,
      metrics.outputMetrics.recordsWritten,
      metrics.shuffleReadMetrics.remoteBlocksFetched,
      metrics.shuffleReadMetrics.localBlocksFetched,
      metrics.shuffleReadMetrics.fetchWaitTime,
      metrics.shuffleReadMetrics.remoteBytesRead,
      metrics.shuffleReadMetrics.remoteBytesReadToDisk,
      metrics.shuffleReadMetrics.localBytesRead,
      metrics.shuffleReadMetrics.recordsRead,
      metrics.shuffleWriteMetrics.bytesWritten,
      metrics.shuffleWriteMetrics.writeTime,
      metrics.shuffleWriteMetrics.recordsWritten,

      stageId,
      stageAttemptId)
  }

}

private class LiveExecutor(val executorId: String, _addTime: Long) extends LiveEntity {
  // executor的基本信息
  var hostPort: String = null
  var host: String = null
  var isActive = true
  var totalCores = 0

  // executor的时间节点
  val addTime = new Date(_addTime)
  var removeTime: Date = null
  var removeReason: String = null

  // executor的资源信息
  var rddBlocks = 0
  var memoryUsed = 0L
  var diskUsed = 0L
  var maxTasks = 0
  var maxMemory = 0L

  // executor的任务信息
  var totalTasks = 0
  var activeTasks = 0
  var completedTasks = 0
  var failedTasks = 0
  var totalDuration = 0L
  var totalGcTime = 0L
  var totalInputBytes = 0L
  var totalShuffleRead = 0L
  var totalShuffleWrite = 0L
  // 是否为黑名单executor，黑名单的作用是？？？
  var isBlacklisted = false

  var executorLogs = Map[String, String]()

  // Memory metrics. They may not be recorded (e.g. old event logs) so if totalOnHeap is not
  // initialized, the store will not contain this information.
  var totalOnHeap = -1L
  var totalOffHeap = 0L
  var usedOnHeap = 0L
  var usedOffHeap = 0L

  def hasMemoryInfo: Boolean = totalOnHeap >= 0L

  def hostname: String = if (host != null) host else hostPort.split(":")(0)

  override protected def doUpdate(): Any = {
    val memoryMetrics = if (totalOnHeap >= 0) {
      Some(new v1.MemoryMetrics(usedOnHeap, usedOffHeap, totalOnHeap, totalOffHeap))
    } else {
      None
    }

    val info = new v1.ExecutorSummary(
      executorId,
      if (hostPort != null) hostPort else host,
      isActive,
      rddBlocks,
      memoryUsed,
      diskUsed,
      totalCores,
      maxTasks,
      activeTasks,
      failedTasks,
      completedTasks,
      totalTasks,
      totalDuration,
      totalGcTime,
      totalInputBytes,
      totalShuffleRead,
      totalShuffleWrite,
      isBlacklisted,
      maxMemory,
      addTime,
      Option(removeTime),
      Option(removeReason),
      executorLogs,
      memoryMetrics)
    new ExecutorSummaryWrapper(info)
  }

}

private class LiveExecutorStageSummary(
    stageId: Int,
    attemptId: Int,
    executorId: String) extends LiveEntity {

  import LiveEntityHelpers._

  var taskTime = 0L
  var succeededTasks = 0
  var failedTasks = 0
  var killedTasks = 0

  var metrics = createMetrics(default = 0L)

  override protected def doUpdate(): Any = {
    val info = new v1.ExecutorStageSummary(
      taskTime,
      failedTasks,
      succeededTasks,
      killedTasks,
      metrics.inputMetrics.bytesRead,
      metrics.inputMetrics.recordsRead,
      metrics.outputMetrics.bytesWritten,
      metrics.outputMetrics.recordsWritten,
      metrics.shuffleReadMetrics.remoteBytesRead + metrics.shuffleReadMetrics.localBytesRead,
      metrics.shuffleReadMetrics.recordsRead,
      metrics.shuffleWriteMetrics.bytesWritten,
      metrics.shuffleWriteMetrics.recordsWritten,
      metrics.memoryBytesSpilled,
      metrics.diskBytesSpilled)
    new ExecutorStageSummaryWrapper(stageId, attemptId, executorId, info)
  }

}

private class LiveStage extends LiveEntity {

  import LiveEntityHelpers._

  var jobs = Seq[LiveJob]()
  var jobIds = Set[Int]()

  var info: StageInfo = null
  var status = v1.StageStatus.PENDING

  var description: Option[String] = None
  var schedulingPool: String = SparkUI.DEFAULT_POOL_NAME

  var activeTasks = 0
  var completedTasks = 0
  var failedTasks = 0
  // 已完成任务的index（为该task在task set中的index，详见TaskInfo#index）
  val completedIndices = new OpenHashSet[Int]()

  var killedTasks = 0
  var killedSummary: Map[String, Int] = Map()

  var firstLaunchTime = Long.MaxValue

<<<<<<< HEAD
  // stage的统计信息：executor执行时间，读写字节数、shuffle读写字节数、溢出字节数等等
  val metrics = new MetricsTracker()
=======
  var localitySummary: Map[String, Long] = Map()

  var metrics = createMetrics(default = 0L)
>>>>>>> 8ab2d7ea

  val executorSummaries = new HashMap[String, LiveExecutorStageSummary]()

  // Used for cleanup of tasks after they reach the configured limit. Not written to the store.
  @volatile var cleaning = false
  var savedTasks = new AtomicInteger(0)

  def executorSummary(executorId: String): LiveExecutorStageSummary = {
    executorSummaries.getOrElseUpdate(executorId,
      new LiveExecutorStageSummary(info.stageId, info.attemptNumber, executorId))
  }

  def toApi(): v1.StageData = {
    new v1.StageData(
      status,
      info.stageId,
      info.attemptNumber,

      info.numTasks,
      activeTasks,
      completedTasks,
      failedTasks,
      killedTasks,
      completedIndices.size,

      metrics.executorRunTime,
      metrics.executorCpuTime,
      info.submissionTime.map(new Date(_)),
      if (firstLaunchTime < Long.MaxValue) Some(new Date(firstLaunchTime)) else None,
      info.completionTime.map(new Date(_)),
      info.failureReason,

      metrics.inputMetrics.bytesRead,
      metrics.inputMetrics.recordsRead,
      metrics.outputMetrics.bytesWritten,
      metrics.outputMetrics.recordsWritten,
      metrics.shuffleReadMetrics.localBytesRead + metrics.shuffleReadMetrics.remoteBytesRead,
      metrics.shuffleReadMetrics.recordsRead,
      metrics.shuffleWriteMetrics.bytesWritten,
      metrics.shuffleWriteMetrics.recordsWritten,
      metrics.memoryBytesSpilled,
      metrics.diskBytesSpilled,

      info.name,
      description,
      info.details,
      schedulingPool,

      info.rddInfos.map(_.id),
      // accumulator ???
      newAccumulatorInfos(info.accumulables.values),
      None,
      None,
      killedSummary)
  }

  override protected def doUpdate(): Any = {
    new StageDataWrapper(toApi(), jobIds, localitySummary)
  }

}

private class LiveRDDPartition(val blockName: String) {

  import LiveEntityHelpers._

  // Pointers used by RDDPartitionSeq.
  @volatile var prev: LiveRDDPartition = null
  @volatile var next: LiveRDDPartition = null

  var value: v1.RDDPartitionInfo = null

  def executors: Seq[String] = value.executors

  def memoryUsed: Long = value.memoryUsed

  def diskUsed: Long = value.diskUsed

  def update(
      executors: Seq[String],
      storageLevel: String,
      memoryUsed: Long,
      diskUsed: Long): Unit = {
    value = new v1.RDDPartitionInfo(
      blockName,
      weakIntern(storageLevel),
      memoryUsed,
      diskUsed,
      executors)
  }

}

private class LiveRDDDistribution(exec: LiveExecutor) {

  import LiveEntityHelpers._

  val executorId = exec.executorId
  var memoryUsed = 0L
  var diskUsed = 0L

  var onHeapUsed = 0L
  var offHeapUsed = 0L

  // Keep the last update handy. This avoids recomputing the API view when not needed.
  var lastUpdate: v1.RDDDataDistribution = null

  def toApi(): v1.RDDDataDistribution = {
    if (lastUpdate == null) {
      lastUpdate = new v1.RDDDataDistribution(
        weakIntern(exec.hostPort),
        memoryUsed,
        exec.maxMemory - exec.memoryUsed,
        diskUsed,
        if (exec.hasMemoryInfo) Some(onHeapUsed) else None,
        if (exec.hasMemoryInfo) Some(offHeapUsed) else None,
        if (exec.hasMemoryInfo) Some(exec.totalOnHeap - exec.usedOnHeap) else None,
        if (exec.hasMemoryInfo) Some(exec.totalOffHeap - exec.usedOffHeap) else None)
    }
    lastUpdate
  }

}

private class LiveRDD(val info: RDDInfo) extends LiveEntity {

  import LiveEntityHelpers._

  var storageLevel: String = weakIntern(info.storageLevel.description)
  var memoryUsed = 0L
  var diskUsed = 0L

  private val partitions = new HashMap[String, LiveRDDPartition]()
  private val partitionSeq = new RDDPartitionSeq()

  private val distributions = new HashMap[String, LiveRDDDistribution]()

  def setStorageLevel(level: String): Unit = {
    this.storageLevel = weakIntern(level)
  }

  def partition(blockName: String): LiveRDDPartition = {
    partitions.getOrElseUpdate(blockName, {
      val part = new LiveRDDPartition(blockName)
      part.update(Nil, storageLevel, 0L, 0L)
      partitionSeq.addPartition(part)
      part
    })
  }

  def removePartition(blockName: String): Unit = {
    partitions.remove(blockName).foreach(partitionSeq.removePartition)
  }

  def distribution(exec: LiveExecutor): LiveRDDDistribution = {
    distributions.getOrElseUpdate(exec.executorId, new LiveRDDDistribution(exec))
  }

  def removeDistribution(exec: LiveExecutor): Boolean = {
    distributions.remove(exec.executorId).isDefined
  }

  def distributionOpt(exec: LiveExecutor): Option[LiveRDDDistribution] = {
    distributions.get(exec.executorId)
  }

  override protected def doUpdate(): Any = {
    val dists = if (distributions.nonEmpty) {
      Some(distributions.values.map(_.toApi()).toSeq)
    } else {
      None
    }

    val rdd = new v1.RDDStorageInfo(
      info.id,
      info.name,
      info.numPartitions,
      partitions.size,
      storageLevel,
      memoryUsed,
      diskUsed,
      dists,
      Some(partitionSeq))

    new RDDStorageInfoWrapper(rdd)
  }

}

private class SchedulerPool(name: String) extends LiveEntity {

  var stageIds = Set[Int]()

  override protected def doUpdate(): Any = {
    new PoolData(name, stageIds)
  }

}

private object LiveEntityHelpers {

  private val stringInterner = Interners.newWeakInterner[String]()


  def newAccumulatorInfos(accums: Iterable[AccumulableInfo]): Seq[v1.AccumulableInfo] = {
    accums
      .filter { acc =>
        // We don't need to store internal or SQL accumulables as their values will be shown in
        // other places, so drop them to reduce the memory usage.
        !acc.internal && (!acc.metadata.isDefined ||
          acc.metadata.get != Some(AccumulatorContext.SQL_ACCUM_IDENTIFIER))
      }
      .map { acc =>
        new v1.AccumulableInfo(
          acc.id,
          acc.name.map(weakIntern).orNull,
          acc.update.map(_.toString()),
          acc.value.map(_.toString()).orNull)
      }
      .toSeq
  }

  /** String interning to reduce the memory usage. */
  def weakIntern(s: String): String = {
    stringInterner.intern(s)
  }

  // scalastyle:off argcount
  def createMetrics(
      executorDeserializeTime: Long,
      executorDeserializeCpuTime: Long,
      executorRunTime: Long,
      executorCpuTime: Long,
      resultSize: Long,
      jvmGcTime: Long,
      resultSerializationTime: Long,
      memoryBytesSpilled: Long,
      diskBytesSpilled: Long,
      peakExecutionMemory: Long,
      inputBytesRead: Long,
      inputRecordsRead: Long,
      outputBytesWritten: Long,
      outputRecordsWritten: Long,
      shuffleRemoteBlocksFetched: Long,
      shuffleLocalBlocksFetched: Long,
      shuffleFetchWaitTime: Long,
      shuffleRemoteBytesRead: Long,
      shuffleRemoteBytesReadToDisk: Long,
      shuffleLocalBytesRead: Long,
      shuffleRecordsRead: Long,
      shuffleBytesWritten: Long,
      shuffleWriteTime: Long,
      shuffleRecordsWritten: Long): v1.TaskMetrics = {
    new v1.TaskMetrics(
      executorDeserializeTime,
      executorDeserializeCpuTime,
      executorRunTime,
      executorCpuTime,
      resultSize,
      jvmGcTime,
      resultSerializationTime,
      memoryBytesSpilled,
      diskBytesSpilled,
      peakExecutionMemory,
      new v1.InputMetrics(
        inputBytesRead,
        inputRecordsRead),
      new v1.OutputMetrics(
        outputBytesWritten,
        outputRecordsWritten),
      new v1.ShuffleReadMetrics(
        shuffleRemoteBlocksFetched,
        shuffleLocalBlocksFetched,
        shuffleFetchWaitTime,
        shuffleRemoteBytesRead,
        shuffleRemoteBytesReadToDisk,
        shuffleLocalBytesRead,
        shuffleRecordsRead),
      new v1.ShuffleWriteMetrics(
        shuffleBytesWritten,
        shuffleWriteTime,
        shuffleRecordsWritten))
  }
  // scalastyle:on argcount

  def createMetrics(default: Long): v1.TaskMetrics = {
    createMetrics(default, default, default, default, default, default, default, default,
      default, default, default, default, default, default, default, default,
      default, default, default, default, default, default, default, default)
  }

  /** Add m2 values to m1. */
  def addMetrics(m1: v1.TaskMetrics, m2: v1.TaskMetrics): v1.TaskMetrics = addMetrics(m1, m2, 1)

  /** Subtract m2 values from m1. */
  def subtractMetrics(m1: v1.TaskMetrics, m2: v1.TaskMetrics): v1.TaskMetrics = {
    addMetrics(m1, m2, -1)
  }

  private def addMetrics(m1: v1.TaskMetrics, m2: v1.TaskMetrics, mult: Int): v1.TaskMetrics = {
    createMetrics(
      m1.executorDeserializeTime + m2.executorDeserializeTime * mult,
      m1.executorDeserializeCpuTime + m2.executorDeserializeCpuTime * mult,
      m1.executorRunTime + m2.executorRunTime * mult,
      m1.executorCpuTime + m2.executorCpuTime * mult,
      m1.resultSize + m2.resultSize * mult,
      m1.jvmGcTime + m2.jvmGcTime * mult,
      m1.resultSerializationTime + m2.resultSerializationTime * mult,
      m1.memoryBytesSpilled + m2.memoryBytesSpilled * mult,
      m1.diskBytesSpilled + m2.diskBytesSpilled * mult,
      m1.peakExecutionMemory + m2.peakExecutionMemory * mult,
      m1.inputMetrics.bytesRead + m2.inputMetrics.bytesRead * mult,
      m1.inputMetrics.recordsRead + m2.inputMetrics.recordsRead * mult,
      m1.outputMetrics.bytesWritten + m2.outputMetrics.bytesWritten * mult,
      m1.outputMetrics.recordsWritten + m2.outputMetrics.recordsWritten * mult,
      m1.shuffleReadMetrics.remoteBlocksFetched + m2.shuffleReadMetrics.remoteBlocksFetched * mult,
      m1.shuffleReadMetrics.localBlocksFetched + m2.shuffleReadMetrics.localBlocksFetched * mult,
      m1.shuffleReadMetrics.fetchWaitTime + m2.shuffleReadMetrics.fetchWaitTime * mult,
      m1.shuffleReadMetrics.remoteBytesRead + m2.shuffleReadMetrics.remoteBytesRead * mult,
      m1.shuffleReadMetrics.remoteBytesReadToDisk +
        m2.shuffleReadMetrics.remoteBytesReadToDisk * mult,
      m1.shuffleReadMetrics.localBytesRead + m2.shuffleReadMetrics.localBytesRead * mult,
      m1.shuffleReadMetrics.recordsRead + m2.shuffleReadMetrics.recordsRead * mult,
      m1.shuffleWriteMetrics.bytesWritten + m2.shuffleWriteMetrics.bytesWritten * mult,
      m1.shuffleWriteMetrics.writeTime + m2.shuffleWriteMetrics.writeTime * mult,
      m1.shuffleWriteMetrics.recordsWritten + m2.shuffleWriteMetrics.recordsWritten * mult)
  }

}

/**
 * A custom sequence of partitions based on a mutable linked list.
 *
 * The external interface is an immutable Seq, which is thread-safe for traversal. There are no
 * guarantees about consistency though - iteration might return elements that have been removed
 * or miss added elements.
 *
 * Internally, the sequence is mutable, and elements can modify the data they expose. Additions and
 * removals are O(1). It is not safe to do multiple writes concurrently.
 */
private class RDDPartitionSeq extends Seq[v1.RDDPartitionInfo] {

  @volatile private var _head: LiveRDDPartition = null
  @volatile private var _tail: LiveRDDPartition = null
  @volatile var count = 0

  override def apply(idx: Int): v1.RDDPartitionInfo = {
    var curr = 0
    var e = _head
    while (curr < idx && e != null) {
      curr += 1
      e = e.next
    }
    if (e != null) e.value else throw new IndexOutOfBoundsException(idx.toString)
  }

  override def iterator: Iterator[v1.RDDPartitionInfo] = {
    new Iterator[v1.RDDPartitionInfo] {
      var current = _head

      override def hasNext: Boolean = current != null

      override def next(): v1.RDDPartitionInfo = {
        if (current != null) {
          val tmp = current
          current = tmp.next
          tmp.value
        } else {
          throw new NoSuchElementException()
        }
      }
    }
  }

  override def length: Int = count

  def addPartition(part: LiveRDDPartition): Unit = {
    part.prev = _tail
    if (_tail != null) {
      _tail.next = part
    }
    if (_head == null) {
      _head = part
    }
    _tail = part
    count += 1
  }

  def removePartition(part: LiveRDDPartition): Unit = {
    count -= 1
    // Remove the partition from the list, but leave the pointers unchanged. That ensures a best
    // effort at returning existing elements when iterations still reference the removed partition.
    if (part.prev != null) {
      part.prev.next = part.next
    }
    if (part eq _head) {
      _head = part.next
    }
    if (part.next != null) {
      part.next.prev = part.prev
    }
    if (part eq _tail) {
      _tail = part.prev
    }
  }

}<|MERGE_RESOLUTION|>--- conflicted
+++ resolved
@@ -133,9 +133,8 @@
    */
   def updateMetrics(metrics: TaskMetrics): v1.TaskMetrics = {
     if (metrics != null) {
-<<<<<<< HEAD
-      val old = recordedMetrics
-      recordedMetrics = new v1.TaskMetrics(
+      val old = this.metrics
+      val newMetrics = createMetrics(
         metrics.executorDeserializeTime, // executor反序列化耗时
         metrics.executorDeserializeCpuTime, // executor反序列化Cpu耗时？
         metrics.executorRunTime,
@@ -146,39 +145,6 @@
         metrics.memoryBytesSpilled, // 溢出的内存字节数？
         metrics.diskBytesSpilled, // 硬盘溢出的字节数？
         metrics.peakExecutionMemory, // 运行时内存占用峰值？
-        new v1.InputMetrics(
-          metrics.inputMetrics.bytesRead, // bytesRead ???
-          metrics.inputMetrics.recordsRead), // recordsRead ???
-        new v1.OutputMetrics(
-          metrics.outputMetrics.bytesWritten,
-          metrics.outputMetrics.recordsWritten),
-        new v1.ShuffleReadMetrics( /************* Shuffle Read ***************/
-          metrics.shuffleReadMetrics.remoteBlocksFetched, // 远程块获取数量？？？
-          metrics.shuffleReadMetrics.localBlocksFetched, // 本地块获取数量？？？
-          metrics.shuffleReadMetrics.fetchWaitTime, // 获取等待时间
-          metrics.shuffleReadMetrics.remoteBytesRead, // 远程读取字节数
-          metrics.shuffleReadMetrics.remoteBytesReadToDisk, // 远程读取（read to？）硬盘字节数？？
-          metrics.shuffleReadMetrics.localBytesRead,
-          metrics.shuffleReadMetrics.recordsRead),
-        new v1.ShuffleWriteMetrics( /*** 为什么Shuffle Write就没有remote相关的操作？？？***/
-          metrics.shuffleWriteMetrics.bytesWritten,
-          metrics.shuffleWriteMetrics.writeTime,
-          metrics.shuffleWriteMetrics.recordsWritten))
-      // 计算delta
-      if (old != null) calculateMetricsDelta(recordedMetrics, old) else recordedMetrics
-=======
-      val old = this.metrics
-      val newMetrics = createMetrics(
-        metrics.executorDeserializeTime,
-        metrics.executorDeserializeCpuTime,
-        metrics.executorRunTime,
-        metrics.executorCpuTime,
-        metrics.resultSize,
-        metrics.jvmGCTime,
-        metrics.resultSerializationTime,
-        metrics.memoryBytesSpilled,
-        metrics.diskBytesSpilled,
-        metrics.peakExecutionMemory,
         metrics.inputMetrics.bytesRead,
         metrics.inputMetrics.recordsRead,
         metrics.outputMetrics.bytesWritten,
@@ -203,7 +169,6 @@
       } else {
         newMetrics
       }
->>>>>>> 8ab2d7ea
     } else {
       null
     }
@@ -403,14 +368,9 @@
 
   var firstLaunchTime = Long.MaxValue
 
-<<<<<<< HEAD
-  // stage的统计信息：executor执行时间，读写字节数、shuffle读写字节数、溢出字节数等等
-  val metrics = new MetricsTracker()
-=======
   var localitySummary: Map[String, Long] = Map()
 
   var metrics = createMetrics(default = 0L)
->>>>>>> 8ab2d7ea
 
   val executorSummaries = new HashMap[String, LiveExecutorStageSummary]()
 
